<?xml version="1.0" encoding="UTF-8"?>
<module type="PYTHON_MODULE" version="4">
  <component name="NewModuleRootManager">
    <content url="file://$MODULE_DIR$">
      <sourceFolder url="file://$MODULE_DIR$/src" isTestSource="false" />
      <sourceFolder url="file://$MODULE_DIR$/tests" isTestSource="true" />
      <excludeFolder url="file://$MODULE_DIR$/venv" />
    </content>
<<<<<<< HEAD
    <orderEntry type="jdk" jdkName="Python 3.9 (imspy-core)" jdkType="Python SDK" />
=======
    <orderEntry type="jdk" jdkName="autoims2" jdkType="Python SDK" />
>>>>>>> b4674006
    <orderEntry type="sourceFolder" forTests="false" />
    <orderEntry type="module" module-name="koyo" />
  </component>
</module><|MERGE_RESOLUTION|>--- conflicted
+++ resolved
@@ -6,11 +6,7 @@
       <sourceFolder url="file://$MODULE_DIR$/tests" isTestSource="true" />
       <excludeFolder url="file://$MODULE_DIR$/venv" />
     </content>
-<<<<<<< HEAD
-    <orderEntry type="jdk" jdkName="Python 3.9 (imspy-core)" jdkType="Python SDK" />
-=======
     <orderEntry type="jdk" jdkName="autoims2" jdkType="Python SDK" />
->>>>>>> b4674006
     <orderEntry type="sourceFolder" forTests="false" />
     <orderEntry type="module" module-name="koyo" />
   </component>
